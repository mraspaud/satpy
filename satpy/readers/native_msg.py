#!/usr/bin/env python
# -*- coding: utf-8 -*-

# Copyright (c) 2017-2018 PyTroll Community

# Author(s):

#   Adam Dybbroe <adam.dybbroe@smhi.se>
#   Ulrich Hamann <ulrich.hamann@meteoswiss.ch>
#   Sauli Joro <sauli.joro@icloud.com>

# This program is free software: you can redistribute it and/or modify
# it under the terms of the GNU General Public License as published by
# the Free Software Foundation, either version 3 of the License, or
# (at your option) any later version.

# This program is distributed in the hope that it will be useful,
# but WITHOUT ANY WARRANTY; without even the implied warranty of
# MERCHANTABILITY or FITNESS FOR A PARTICULAR PURPOSE.  See the
# GNU General Public License for more details.

# You should have received a copy of the GNU General Public License
# along with this program.  If not, see <http://www.gnu.org/licenses/>.

"""A reader for the EUMETSAT MSG native format

https://www.eumetsat.int/website/wcm/idc/idcplg?IdcService=GET_FILE&dDocName=PDF_FG15_MSG-NATIVE-FORMAT-15&RevisionSelectionMethod=LatestReleased&Rendition=Web

"""

import os
import logging
from datetime import datetime
import numpy as np

import xarray as xr
import dask.array as da

from satpy import CHUNK_SIZE
from pyresample import geometry

from satpy.readers.file_handlers import BaseFileHandler
from satpy.readers.hrit_msg import (CALIB, SATNUM, BTFIT)
from satpy.readers.native_msg_hdr import Msg15NativeHeaderRecord
from satpy.readers.msg_base import CHANNEL_NAMES
import satpy.readers.msg_base as mb


class CalibrationError(Exception):
    pass


logger = logging.getLogger('native_msg')


class NativeMSGFileHandler(BaseFileHandler):

    """Native MSG format reader
    """

    def __init__(self, filename, filename_info, filetype_info):
        """Initialize the reader."""
        super(NativeMSGFileHandler, self).__init__(filename,
                                                   filename_info,
                                                   filetype_info)

        self.filename = filename
        self.platform_name = None

        # The available channels are only known after the header
        # has been read, after that we know what the indices are for each channel
        self.available_channels = {}
        self._get_header()

        self.dask_array = da.from_array(self._get_memmap(), chunks=(CHUNK_SIZE,))

    @property
    def start_time(self):
        tstart = self.header['15_DATA_HEADER']['ImageAcquisition'][
            'PlannedAcquisitionTime']['TrueRepeatCycleStart']
        return mb.get_cds_time(
            tstart['Day'][0], tstart['MilliSecsOfDay'][0])

    @property
    def end_time(self):
        tend = self.header['15_DATA_HEADER']['ImageAcquisition'][
            'PlannedAcquisitionTime']['PlannedRepeatCycleEnd']
        return mb.get_cds_time(
            tend['Day'][0], tend['MilliSecsOfDay'][0])

    def _get_memmap(self):
        """Get the memory map for the SEVIRI data"""

        with open(self.filename) as fp_:

            dt = self._get_filedtype()

            # Lazy reading:
            hdr_size = self.header.dtype.itemsize

            return np.memmap(fp_, dtype=dt, shape=(self.data_len,),
                             offset=hdr_size, mode="r")

    def _get_filedtype(self):
        """Get the dtype of the file based on the actual available channels"""

        pkhrec = [
            ('GP_PK_HEADER', self.header['GP_PK_HEADER'].dtype),
            ('GP_PK_SH1', self.header['GP_PK_SH1'].dtype)
        ]
        pk_head_dtype = np.dtype(pkhrec)

        # Create memory map for lazy reading of channel data:

        def get_lrec(cols):
            lrec = [
                ("gp_pk", pk_head_dtype),
                ("version", np.uint8),
                ("satid", np.uint16),
                ("time", (np.uint16, 5)),
                ("lineno", np.uint32),
                ("chan_id", np.uint8),
                ("acq_time", (np.uint16, 3)),
                ("line_validity", np.uint8),
                ("line_rquality", np.uint8),
                ("line_gquality", np.uint8),
                ("line_data", (np.uint8, cols))
            ]

            return lrec

        visir_rec = get_lrec(self._cols_visir)

        number_of_lowres_channels = len(
            [s for s in self.channel_index_list if not s == 'HRV'])
        drec = [('visir', (visir_rec, number_of_lowres_channels))]
        if self.available_channels['HRV']:
            hrv_rec = get_lrec(int(self.mda['hrv_number_of_columns'] * 1.25))
            drec.append(('hrv', (hrv_rec, 3)))

        return np.dtype(drec)

    def _get_header(self):
        """Read the header info"""

        hdrrec = Msg15NativeHeaderRecord().get()
        hd_dt = np.dtype(hdrrec)
        hd_dt = hd_dt.newbyteorder('>')
        self.header = np.fromfile(self.filename, dtype=hd_dt, count=1)

        # Set the list of available channels:
        self.available_channels = get_available_channels(self.header)
        self._channel_index_list = [i for i in CHANNEL_NAMES.values()
                                    if self.available_channels[i]]

        self.platform_id = self.header['15_DATA_HEADER'][
            'SatelliteStatus']['SatelliteDefinition']['SatelliteId'][0]
        self.platform_name = "Meteosat-" + SATNUM[self.platform_id]

        ssp_lon = self.header['15_DATA_HEADER']['ImageDescription'][
            'ProjectionDescription']['LongitudeOfSSP'][0]

        self.mda = {}
        equator_radius = self.header['15_DATA_HEADER']['GeometricProcessing'][
            'EarthModel']['EquatorialRadius'][0] * 1000.
        north_polar_radius = self.header['15_DATA_HEADER'][
            'GeometricProcessing']['EarthModel']['NorthPolarRadius'][0] * 1000.
        south_polar_radius = self.header['15_DATA_HEADER'][
            'GeometricProcessing']['EarthModel']['SouthPolarRadius'][0] * 1000.
        polar_radius = (north_polar_radius + south_polar_radius) * 0.5
        self.mda['projection_parameters'] = {'a': equator_radius,
                                             'b': polar_radius,
                                             'h': 35785831.00,
                                             'SSP_longitude': ssp_lon}

        sec15hd = self.header['15_SECONDARY_PRODUCT_HEADER']
        numlines_visir = int(sec15hd['NumberLinesVISIR']['Value'][0])

        self.mda['number_of_lines'] = numlines_visir

        west = int(sec15hd['WestColumnSelectedRectangle']['Value'][0])
        east = int(sec15hd['EastColumnSelectedRectangle']['Value'][0])
        north = int(sec15hd["NorthLineSelectedRectangle"]['Value'][0])
        south = int(sec15hd["SouthLineSelectedRectangle"]['Value'][0])

        # We suspect the UMARF will pad out any ROI colums that
        # arent divisible by 4 so here we work out how many pixels have
        # been added to the column.
        x = ((west - east + 1) * (10.0 / 8) % 1)
        y = int((1 - x) * 4)

        if y < 4:
            # column has been padded with y pixels
            self._cols_visir = int((west - east + 1 + y) * 1.25)
        else:
            # no padding has occurred
            self._cols_visir = int((west - east + 1) * 1.25)

        self.mda['number_of_columns'] = int(self._cols_visir / 1.25)
        self.mda['hrv_number_of_lines'] = int(sec15hd["NumberLinesHRV"]['Value'][0])
        # The number of HRV columns seem to be correct in the UMARF header:
        self.mda['hrv_number_of_columns'] = int(sec15hd["NumberColumnsHRV"]['Value'][0])

        coldir_step = self.header['15_DATA_HEADER']['ImageDescription'][
            "ReferenceGridVIS_IR"]["ColumnDirGridStep"][0] * 1000.0

        lindir_step = self.header['15_DATA_HEADER']['ImageDescription'][
            "ReferenceGridVIS_IR"]["LineDirGridStep"][0] * 1000.0

        # Check the calculated row,column dimensions against the header information:
        numcols_cal = self.mda['number_of_columns']
        numcols_hd = self.header['15_DATA_HEADER']['ImageDescription']['ReferenceGridVIS_IR']['NumberOfColumns'][0]
        if numcols_cal != numcols_hd:
            logger.warning("Number of (non HRV band) columns from header and derived from data are not consistent!")
            logger.warning("Number of columns read from header = %d", numcols_hd)
            logger.warning("Number of columns calculated from data = %d", numcols_cal)

        area_extent = ((1856 - west - 0.5) * coldir_step,
                       (1856 - north + 0.5) * lindir_step,
                       (1856 - east + 0.5) * coldir_step,
                       (1856 - south + 1.5) * lindir_step)

        self.area_extent = area_extent

        self.data_len = numlines_visir

    def get_area_def(self, dsid):

        a = self.mda['projection_parameters']['a']
        b = self.mda['projection_parameters']['b']
        h = self.mda['projection_parameters']['h']
        lon_0 = self.mda['projection_parameters']['SSP_longitude']

        proj_dict = {'a': float(a),
                     'b': float(b),
                     'lon_0': float(lon_0),
                     'h': float(h),
                     'proj': 'geos',
                     'units': 'm'}

        if dsid.name == 'HRV':
            nlines = self.mda['hrv_number_of_lines']
            ncols = self.mda['hrv_number_of_columns']
        else:
            nlines = self.mda['number_of_lines']
            ncols = self.mda['number_of_columns']

        area = geometry.AreaDefinition(
            'some_area_name',
            "On-the-fly area",
            'geosmsg',
            proj_dict,
            ncols,
            nlines,
            self.area_extent)

        self.area = area
        return area

    def get_dataset(self, key, info,
                    xslice=slice(None), yslice=slice(None)):

        if key.name not in self._channel_index_list:
            raise KeyError('Channel % s not available in the file' % key.name)
        elif key.name not in ['HRV']:
            shape = (self.mda['number_of_lines'], self.mda['number_of_columns'])

            ch_idn = self._channel_index_list.index(key.name)
            # Check if there is only 1 channel in the list as a change
            # is needed in the arrray assignment ie channl id is not present
<<<<<<< HEAD
            if len(self._channel_index_list) == 1:
                raw = self.memmap['visir']['line_data']
=======
            if len(self.channel_index_list) == 1:
                raw = self.dask_array['visir']['line_data']
>>>>>>> 054f47b7
            else:
                raw = self.dask_array['visir']['line_data'][:, ch_idn, :]

            data = mb.dec10216(raw.flatten())
            data = da.flipud(da.fliplr((data.reshape(shape))))

        else:
            shape = (self.mda['hrv_number_of_lines'], self.mda['hrv_number_of_columns'])

            raw2 = self.dask_array['hrv']['line_data'][:, 2, :]
            raw1 = self.dask_array['hrv']['line_data'][:, 1, :]
            raw0 = self.dask_array['hrv']['line_data'][:, 0, :]

            shape_layer = (self.mda['number_of_lines'], self.mda['hrv_number_of_columns'])
            data2 = mb.dec10216(raw2.flatten())
            data2 = da.flipud(da.fliplr((data2.reshape(shape_layer))))
            data1 = mb.dec10216(raw1.flatten())
            data1 = da.flipud(da.fliplr((data1.reshape(shape_layer))))
            data0 = mb.dec10216(raw0.flatten())
            data0 = da.flipud(da.fliplr((data0.reshape(shape_layer))))

            data = np.zeros(shape)
            idx = range(0, shape[0], 3)
            data[idx, :] = data2
            idx = range(1, shape[0], 3)
            data[idx, :] = data1
            idx = range(2, shape[0], 3)
            data[idx, :] = data0

        res = xr.DataArray(data, dims=['y', 'x']).where(data != 0).astype(np.float32)

        if res is not None:
            out = res
        else:
            return None

        out = self.calibrate(out, key)
        out.attrs['units'] = info['units']
        out.attrs['wavelength'] = info['wavelength']
        out.attrs['standard_name'] = info['standard_name']
        out.attrs['platform_name'] = self.platform_name
        out.attrs['sensor'] = 'seviri'

        return out

    def calibrate(self, data, key):
        """Calibrate the data."""
        tic = datetime.now()
        calibration = key.calibration
        if calibration == 'counts':
            return
        if calibration in ['radiance', 'reflectance', 'brightness_temperature']:
            res = self.convert_to_radiance(data, key.name)
        if calibration == 'reflectance':
            res = self._vis_calibrate(res, key.name)
        elif calibration == 'brightness_temperature':
            res = self._ir_calibrate(res, key.name)

        logger.debug("Calibration time " + str(datetime.now() - tic))
        return res

    def convert_to_radiance(self, data, key_name):
        """Calibrate to radiance."""
        # all 12 channels are in calibration coefficients
        # regardless of how many channels are in file
        #channel_index = CHANNEL_LIST.index(key_name)
        channel_index = [key - 1 for key, value in CHANNEL_NAMES.items()
                         if value == key_name][0]

        calMode = 'NOMINAL'
        # determine the required calibration coefficients to use
        # for the Level 1.5 Header
        # NB gsics doesnt apply to VIS channels so ignore them
        if (channel_index > 2):
            calMode = os.environ.get('CAL_MODE', 'NOMINAL')

        if (calMode.upper() != 'GSICS'):
            coeffs = self.header['15_DATA_HEADER'][
                'RadiometricProcessing']['Level15ImageCalibration']
            gain = coeffs['CalSlope'][0][channel_index]
            offset = coeffs['CalOffset'][0][channel_index]
        else:
            coeffs = self.header['15_DATA_HEADER'][
                'RadiometricProcessing']['MPEFCalFeedback']
            gain = coeffs['GSICSCalCoeff'][0][channel_index]
            offset = coeffs['GSICSOffsetCount'][0][channel_index]
            offset = offset * gain

        return mb.convert_to_radiance(data, gain, offset)

    def _vis_calibrate(self, data, key_name):
        """Visible channel calibration only."""
        solar_irradiance = CALIB[self.platform_id][key_name]["F"]
        return mb.vis_calibrate(data, solar_irradiance)

    def _erads2bt(self, data, key_name):
        """computation based on effective radiance."""
        cal_info = CALIB[self.platform_id][key_name]
        alpha = cal_info["ALPHA"]
        beta = cal_info["BETA"]
        wavenumber = CALIB[self.platform_id][key_name]["VC"]
        return mb.erads2bt(data, wavenumber, alpha, beta)

    def _srads2bt(self, data, key_name):
        """computation based on spectral radiance."""
        coef_a, coef_b, coef_c = BTFIT[key_name]
        wavenumber = CALIB[self.platform_id][key_name]["VC"]

        return mb.srads2bt(data, wavenumber, coef_a, coef_b, coef_c)

    def _ir_calibrate(self, data, key_name):
        """IR calibration."""
        channel_index = self._channel_index_list.index(key_name)

        cal_type = self.header['15_DATA_HEADER']['ImageDescription'][
            'Level15ImageProduction']['PlannedChanProcessing'][0][channel_index]

        if cal_type == 1:
            # spectral radiances
            return self._srads2bt(data, key_name)
        elif cal_type == 2:
            # effective radiances
            return self._erads2bt(data, key_name)
        else:
            raise NotImplementedError('Unknown calibration type')


def get_available_channels(header):
    """Get the available channels from the header information"""

    chlist_str = header['15_SECONDARY_PRODUCT_HEADER'][
        'SelectedBandIDs'][0][-1].strip().decode()

    # retv = dict(zip(CHANNEL_NAMES.values(),
    #                 [False] * len(CHANNEL_NAMES.values())))
    retv = {}
    # for item, chmark in zip(CHANNEL_LIST, chlist_str):
    #     self.available_channels[item] = (chmark == 'X')

    for idx, chmark in zip(range(12), chlist_str):
        retv[CHANNEL_NAMES[idx + 1]] = (chmark == 'X')

    return retv<|MERGE_RESOLUTION|>--- conflicted
+++ resolved
@@ -132,7 +132,7 @@
         visir_rec = get_lrec(self._cols_visir)
 
         number_of_lowres_channels = len(
-            [s for s in self.channel_index_list if not s == 'HRV'])
+            [s for s in self._channel_index_list if not s == 'HRV'])
         drec = [('visir', (visir_rec, number_of_lowres_channels))]
         if self.available_channels['HRV']:
             hrv_rec = get_lrec(int(self.mda['hrv_number_of_columns'] * 1.25))
@@ -268,13 +268,8 @@
             ch_idn = self._channel_index_list.index(key.name)
             # Check if there is only 1 channel in the list as a change
             # is needed in the arrray assignment ie channl id is not present
-<<<<<<< HEAD
             if len(self._channel_index_list) == 1:
-                raw = self.memmap['visir']['line_data']
-=======
-            if len(self.channel_index_list) == 1:
                 raw = self.dask_array['visir']['line_data']
->>>>>>> 054f47b7
             else:
                 raw = self.dask_array['visir']['line_data'][:, ch_idn, :]
 
