--- conflicted
+++ resolved
@@ -24,17 +24,6 @@
 
 from satpy import CHUNK_SIZE
 from satpy._compat import cached_property
-<<<<<<< HEAD
-from satpy.readers.file_handlers import BaseFileHandler
-from satpy.readers.seviri_base import (SEVIRICalibrationHandler,
-                                       CHANNEL_NAMES, SATNUM,
-                                       get_cds_time, add_scanline_acq_time,
-                                       OrbitPolynomialFinder, get_satpos,
-                                       NoValidOrbitParams, mask_bad_quality)
-from satpy.readers.eum_base import get_service_mode
-
-=======
->>>>>>> cd057cae
 from satpy.readers._geos_area import get_area_definition, get_geos_area_naming
 from satpy.readers.eum_base import get_service_mode
 from satpy.readers.file_handlers import BaseFileHandler, open_dataset
@@ -47,6 +36,7 @@
     add_scanline_acq_time,
     get_cds_time,
     get_satpos,
+    mask_bad_quality,
 )
 
 logger = logging.getLogger('nc_msg')
