#!/usr/bin/env python
# -*- coding: utf-8 -*-
# Copyright (c) 2010-2019 Satpy developers
#
# This file is part of satpy.
#
# satpy is free software: you can redistribute it and/or modify it under the
# terms of the GNU General Public License as published by the Free Software
# Foundation, either version 3 of the License, or (at your option) any later
# version.
#
# satpy is distributed in the hope that it will be useful, but WITHOUT ANY
# WARRANTY; without even the implied warranty of MERCHANTABILITY or FITNESS FOR
# A PARTICULAR PURPOSE.  See the GNU General Public License for more details.
#
# You should have received a copy of the GNU General Public License along with
# satpy.  If not, see <http://www.gnu.org/licenses/>.
r"""SEVIRI HRIT format reader.

Introduction
------------

The ``seviri_l1b_hrit`` reader reads and calibrates MSG-SEVIRI L1.5 image data in HRIT format. The format is explained
in the `MSG Level 1.5 Image Data Format Description`_. The files are usually named as
follows:

.. code-block:: none

    H-000-MSG4__-MSG4________-_________-PRO______-201903011200-__
    H-000-MSG4__-MSG4________-IR_108___-000001___-201903011200-__
    H-000-MSG4__-MSG4________-IR_108___-000002___-201903011200-__
    H-000-MSG4__-MSG4________-IR_108___-000003___-201903011200-__
    H-000-MSG4__-MSG4________-IR_108___-000004___-201903011200-__
    H-000-MSG4__-MSG4________-IR_108___-000005___-201903011200-__
    H-000-MSG4__-MSG4________-IR_108___-000006___-201903011200-__
    H-000-MSG4__-MSG4________-IR_108___-000007___-201903011200-__
    H-000-MSG4__-MSG4________-IR_108___-000008___-201903011200-__
    H-000-MSG4__-MSG4________-_________-EPI______-201903011200-__

Each image is decomposed into 24 segments (files) for the high-resolution-visible (HRV) channel and 8 segments for other
visible (VIS) and infrared (IR) channels. Additionally there is one prologue and one epilogue file for the entire scan
which contain global metadata valid for all channels.

Reader Arguments
----------------
Some arguments can be provided to the reader to change it's behaviour. These are
provided through the `Scene` instantiation, eg::

  Scene(reader="seviri_l1b_hrit", filenames=fnames, reader_kwargs={'fill_hrv': False})

To see the full list of arguments that can be provided, look into the documentation
of :class:`HRITMSGFileHandler`.

Example
-------
Here is an example how to read the data in satpy:

.. code-block:: python

    from satpy import Scene
    import glob

    filenames = glob.glob('data/H-000-MSG4__-MSG4________-*201903011200*')
    scn = Scene(filenames=filenames, reader='seviri_l1b_hrit')
    scn.load(['VIS006', 'IR_108'])
    print(scn['IR_108'])


Output:

.. code-block:: none

    <xarray.DataArray (y: 3712, x: 3712)>
    dask.array<shape=(3712, 3712), dtype=float32, chunksize=(464, 3712)>
    Coordinates:
        acq_time  (y) datetime64[ns] NaT NaT NaT NaT NaT NaT ... NaT NaT NaT NaT NaT
      * x         (x) float64 5.566e+06 5.563e+06 5.56e+06 ... -5.566e+06 -5.569e+06
      * y         (y) float64 -5.566e+06 -5.563e+06 ... 5.566e+06 5.569e+06
    Attributes:
        satellite_longitude:      0.0
        satellite_latitude:       0.0
        satellite_altitude:       35785831.0
        orbital_parameters:       {'projection_longitude': 0.0, 'projection_latit...
        platform_name:            Meteosat-11
        georef_offset_corrected:  True
        standard_name:            brightness_temperature
        raw_metadata:             {'file_type': 0, 'total_header_length': 6198, '...
        wavelength:               (9.8, 10.8, 11.8)
        units:                    K
        sensor:                   seviri
        platform_name:            Meteosat-11
        start_time:               2019-03-01 12:00:09.716000
        end_time:                 2019-03-01 12:12:42.946000
        area:                     Area ID: some_area_name\\nDescription: On-the-fl...
        name:                     IR_108
        resolution:               3000.403165817
        calibration:              brightness_temperature
        polarization:             None
        level:                    None
        modifiers:                ()
        ancillary_variables:      []


* The ``orbital_parameters`` attribute provides the nominal and actual satellite position, as well as the projection
  centre.
* You can choose between nominal and GSICS calibration coefficients or even specify your own coefficients, see
  :class:`satpy.readers.seviri_base`.
* The ``raw_metadata`` attribute provides raw metadata from the prologue, epilogue and segment header. By default,
  arrays with more than 100 elements are excluded in order to limit memory usage. This threshold can be adjusted,
  see :class:`HRITMSGFileHandler`.
* The ``acq_time`` coordinate provides the acquisition time for each scanline. Use a ``MultiIndex`` to enable selection
  by acquisition time:

  .. code-block:: python

      import pandas as pd
      mi = pd.MultiIndex.from_arrays([scn['IR_108']['y'].data, scn['IR_108']['acq_time'].data],
                                     names=('y_coord', 'time'))
      scn['IR_108']['y'] = mi
      scn['IR_108'].sel(time=np.datetime64('2019-03-01T12:06:13.052000000'))

"""

from __future__ import division

import copy
import logging
from datetime import datetime

import dask.array as da
import numpy as np
import xarray as xr

from pyresample import geometry
from satpy import CHUNK_SIZE
import satpy.readers.utils as utils
from satpy.readers.eum_base import recarray2dict, time_cds_short, get_service_mode
from satpy.readers.hrit_base import (HRITFileHandler, ancillary_text,
                                     annotation_header, base_hdr_map,
                                     image_data_function)
<<<<<<< HEAD
from satpy.readers.seviri_base import (CALIB, CHANNEL_NAMES, SATNUM,
                                       VIS_CHANNELS, SEVIRICalibrationHandler,
                                       get_cds_time, add_scanline_acq_time,
                                       SatelliteLocatorFactory,
                                       NoValidOrbitParams)
=======

from satpy.readers.seviri_base import (CHANNEL_NAMES, SATNUM,
                                       SEVIRICalibrationHandler,
                                       chebyshev, get_cds_time, HRV_NUM_COLUMNS,
                                       pad_data_horizontally, create_coef_dict)
>>>>>>> d7fbbdf0
from satpy.readers.seviri_l1b_native_hdr import (hrit_epilogue, hrit_prologue,
                                                 impf_configuration)
from satpy.readers._geos_area import get_area_extent, get_area_definition, get_geos_area_naming

logger = logging.getLogger('hrit_msg')

# MSG implementation:
key_header = np.dtype([('key_number', 'u1'),
                       ('seed', '>f8')])

segment_identification = np.dtype([('GP_SC_ID', '>i2'),
                                   ('spectral_channel_id', '>i1'),
                                   ('segment_sequence_number', '>u2'),
                                   ('planned_start_segment_number', '>u2'),
                                   ('planned_end_segment_number', '>u2'),
                                   ('data_field_representation', '>i1')])

image_segment_line_quality = np.dtype([('line_number_in_grid', '>i4'),
                                       ('line_mean_acquisition',
                                        [('days', '>u2'),
                                         ('milliseconds', '>u4')]),
                                       ('line_validity', 'u1'),
                                       ('line_radiometric_quality', 'u1'),
                                       ('line_geometric_quality', 'u1')])

msg_variable_length_headers = {
    image_segment_line_quality: 'image_segment_line_quality'}

msg_text_headers = {image_data_function: 'image_data_function',
                    annotation_header: 'annotation_header',
                    ancillary_text: 'ancillary_text'}

msg_hdr_map = base_hdr_map.copy()
msg_hdr_map.update({7: key_header,
                    128: segment_identification,
                    129: image_segment_line_quality
                    })


orbit_coef = np.dtype([('StartTime', time_cds_short),
                       ('EndTime', time_cds_short),
                       ('X', '>f8', (8, )),
                       ('Y', '>f8', (8, )),
                       ('Z', '>f8', (8, )),
                       ('VX', '>f8', (8, )),
                       ('VY', '>f8', (8, )),
                       ('VZ', '>f8', (8, ))])

attitude_coef = np.dtype([('StartTime', time_cds_short),
                          ('EndTime', time_cds_short),
                          ('XofSpinAxis', '>f8', (8, )),
                          ('YofSpinAxis', '>f8', (8, )),
                          ('ZofSpinAxis', '>f8', (8, ))])

cuc_time = np.dtype([('coarse', 'u1', (4, )),
                     ('fine', 'u1', (3, ))])


class HRITMSGPrologueEpilogueBase(HRITFileHandler):
    """Base reader for prologue and epilogue files."""

    def __init__(self, filename, filename_info, filetype_info, hdr_info):
        """Initialize the file handler for prologue and epilogue files."""
        super(HRITMSGPrologueEpilogueBase, self).__init__(filename, filename_info, filetype_info, hdr_info)
        self._reduced = None

    def _reduce(self, mda, max_size):
        """Reduce the metadata."""
        if self._reduced is None:
            self._reduced = utils.reduce_mda(mda, max_size=max_size)
        return self._reduced

    def reduce(self, max_size):
        """Reduce the metadata (placeholder)."""
        raise NotImplementedError


class HRITMSGPrologueFileHandler(HRITMSGPrologueEpilogueBase):
    """SEVIRI HRIT prologue reader."""

    def __init__(self, filename, filename_info, filetype_info, calib_mode='nominal',
                 ext_calib_coefs=None, mda_max_array_size=None, fill_hrv=None):
        """Initialize the reader."""
        super(HRITMSGPrologueFileHandler, self).__init__(filename, filename_info,
                                                         filetype_info,
                                                         (msg_hdr_map,
                                                          msg_variable_length_headers,
                                                          msg_text_headers))
        self.prologue = {}
        self.read_prologue()
        self.satpos = None

        service = filename_info['service']
        if service == '':
            self.mda['service'] = '0DEG'
        else:
            self.mda['service'] = service

    def read_prologue(self):
        """Read the prologue metadata."""
        with open(self.filename, "rb") as fp_:
            fp_.seek(self.mda['total_header_length'])
            data = np.fromfile(fp_, dtype=hrit_prologue, count=1)
            self.prologue.update(recarray2dict(data))
            try:
                impf = np.fromfile(fp_, dtype=impf_configuration, count=1)[0]
            except IndexError:
                logger.info('No IMPF configuration field found in prologue.')
            else:
                self.prologue.update(recarray2dict(impf))

    def get_satpos(self):
        """Get actual satellite position in geodetic coordinates (WGS-84).

        Evaluate orbit polynomials at the start time of the scan.

        TODO: Factorize once #1457 is merged.

        Returns: Longitude [deg east], Latitude [deg north] and Altitude [m]
        """
        if self.satpos is None:
            a, b = self.get_earth_radii()
            time = self.prologue['ImageAcquisition']['PlannedAcquisitionTime'][
                'TrueRepeatCycleStart']
            factory = SatelliteLocatorFactory(
                self.prologue['SatelliteStatus']['Orbit']['OrbitPolynomial']
            )
            sat_locator = factory.get_satellite_locator(time)
            try:
                lon, lat, alt = sat_locator.get_satpos_geodetic(time, a, b)
            except NoValidOrbitParams as err:
                logger.warning(err)
                lon = lat = alt = None

            # Cache results
            self.satpos = lon, lat, alt
        return self.satpos

    def get_earth_radii(self):
        """Get earth radii from prologue.

        Returns:
            Equatorial radius, polar radius [m]

        """
        earth_model = self.prologue['GeometricProcessing']['EarthModel']
        a = earth_model['EquatorialRadius'] * 1000
        b = (earth_model['NorthPolarRadius'] +
             earth_model['SouthPolarRadius']) / 2.0 * 1000
        return a, b

    def reduce(self, max_size):
        """Reduce the prologue metadata."""
        return self._reduce(self.prologue, max_size=max_size)


class HRITMSGEpilogueFileHandler(HRITMSGPrologueEpilogueBase):
    """SEVIRI HRIT epilogue reader."""

    def __init__(self, filename, filename_info, filetype_info, calib_mode='nominal',
                 ext_calib_coefs=None, mda_max_array_size=None, fill_hrv=None):
        """Initialize the reader."""
        super(HRITMSGEpilogueFileHandler, self).__init__(filename, filename_info,
                                                         filetype_info,
                                                         (msg_hdr_map,
                                                          msg_variable_length_headers,
                                                          msg_text_headers))
        self.epilogue = {}
        self.read_epilogue()

        service = filename_info['service']
        if service == '':
            self.mda['service'] = '0DEG'
        else:
            self.mda['service'] = service

    def read_epilogue(self):
        """Read the epilogue metadata."""
        with open(self.filename, "rb") as fp_:
            fp_.seek(self.mda['total_header_length'])
            data = np.fromfile(fp_, dtype=hrit_epilogue, count=1)
            self.epilogue.update(recarray2dict(data))

    def reduce(self, max_size):
        """Reduce the epilogue metadata."""
        return self._reduce(self.epilogue, max_size=max_size)


class HRITMSGFileHandler(HRITFileHandler):
    """SEVIRI HRIT format reader.

    **Calibration**

    See :mod:`satpy.readers.seviri_base`.

    **Raw Metadata**

    By default, arrays with more than 100 elements are excluded from the raw reader metadata to
    limit memory usage. This threshold can be adjusted using the `mda_max_array_size` keyword
    argument::

        scene = satpy.Scene(filenames,
                            reader='seviri_l1b_hrit',
                            reader_kwargs={'mda_max_array_size': 1000})

    **Padding of the HRV channel**

    By default, the HRV channel is loaded padded with no-data, that is it is
    returned as a full-disk dataset. If you want the original, unpadded, data,
    just provide the `fill_hrv` as False in the `reader_kwargs`::

        scene = satpy.Scene(filenames,
                            reader='seviri_l1b_hrit',
                            reader_kwargs={'fill_hrv': False})

    """

    def __init__(self, filename, filename_info, filetype_info,
                 prologue, epilogue, calib_mode='nominal',
                 ext_calib_coefs=None, mda_max_array_size=100, fill_hrv=True):
        """Initialize the reader."""
        super(HRITMSGFileHandler, self).__init__(filename, filename_info,
                                                 filetype_info,
                                                 (msg_hdr_map,
                                                  msg_variable_length_headers,
                                                  msg_text_headers))

        self.prologue_ = prologue
        self.epilogue_ = epilogue
        self.prologue = prologue.prologue
        self.epilogue = epilogue.epilogue
        self._filename_info = filename_info
        self.mda_max_array_size = mda_max_array_size
        self.fill_hrv = fill_hrv
        self.calib_mode = calib_mode
        self.ext_calib_coefs = ext_calib_coefs or {}

        self._get_header()

    def _get_header(self):
        """Read the header info, and fill the metadata dictionary."""
        earth_model = self.prologue['GeometricProcessing']['EarthModel']
        self.mda['offset_corrected'] = earth_model['TypeOfEarthModel'] == 2

        # Projection
        a, b = self.prologue_.get_earth_radii()
        self.mda['projection_parameters']['a'] = a
        self.mda['projection_parameters']['b'] = b
        ssp = self.prologue['ImageDescription'][
            'ProjectionDescription']['LongitudeOfSSP']
        self.mda['projection_parameters']['SSP_longitude'] = ssp
        self.mda['projection_parameters']['SSP_latitude'] = 0.0

        # Orbital parameters
        actual_lon, actual_lat, actual_alt = self.prologue_.get_satpos()
        self.mda['orbital_parameters']['satellite_nominal_longitude'] = self.prologue['SatelliteStatus'][
            'SatelliteDefinition']['NominalLongitude']
        self.mda['orbital_parameters']['satellite_nominal_latitude'] = 0.0
        if actual_lon is not None:
            self.mda['orbital_parameters']['satellite_actual_longitude'] = actual_lon
            self.mda['orbital_parameters']['satellite_actual_latitude'] = actual_lat
            self.mda['orbital_parameters']['satellite_actual_altitude'] = actual_alt

        # Misc
        self.platform_id = self.prologue["SatelliteStatus"][
            "SatelliteDefinition"]["SatelliteId"]
        self.platform_name = "Meteosat-" + SATNUM[self.platform_id]
        self.mda['platform_name'] = self.platform_name
        service = self._filename_info['service']
        if service == '':
            self.mda['service'] = '0DEG'
        else:
            self.mda['service'] = service
        self.channel_name = CHANNEL_NAMES[self.mda['spectral_channel_id']]

    @property
    def start_time(self):
        """Get the start time."""
        return self.epilogue['ImageProductionStats'][
            'ActualScanningSummary']['ForwardScanStart']

    @property
    def end_time(self):
        """Get the end time."""
        return self.epilogue['ImageProductionStats'][
            'ActualScanningSummary']['ForwardScanEnd']

    def _get_area_extent(self, pdict):
        """Get the area extent of the file.

        Until December 2017, the data is shifted by 1.5km SSP North and West against the nominal GEOS projection. Since
        December 2017 this offset has been corrected. A flag in the data indicates if the correction has been applied.
        If no correction was applied, adjust the area extent to match the shifted data.

        For more information see Section 3.1.4.2 in the MSG Level 1.5 Image Data Format Description. The correction
        of the area extent is documented in a `developer's memo <https://github.com/pytroll/satpy/wiki/
        SEVIRI-georeferencing-offset-correction>`_.
        """
        aex = get_area_extent(pdict)

        if not self.mda['offset_corrected']:
            # Geo-referencing offset present. Adjust area extent to match the shifted data. Note that we have to adjust
            # the corners in the *opposite* direction, i.e. S-E. Think of it as if the coastlines were fixed and you
            # dragged the image to S-E until coastlines and data area aligned correctly.
            #
            # Although the image is flipped upside-down and left-right, the projection coordinates retain their
            # properties, i.e. positive x/y is East/North, respectively.
            xadj = 1500
            yadj = -1500
            aex = (aex[0] + xadj, aex[1] + yadj,
                   aex[2] + xadj, aex[3] + yadj)

        return aex

    def get_area_def(self, dsid):
        """Get the area definition of the band."""
        # Common parameters for both HRV and other channels
        nlines = int(self.mda['number_of_lines'])
        loff = np.float32(self.mda['loff'])
        pdict = {}
        pdict['cfac'] = np.int32(self.mda['cfac'])
        pdict['lfac'] = np.int32(self.mda['lfac'])
        pdict['coff'] = np.float32(self.mda['coff'])

        pdict['a'] = self.mda['projection_parameters']['a']
        pdict['b'] = self.mda['projection_parameters']['b']
        pdict['h'] = self.mda['projection_parameters']['h']
        pdict['ssp_lon'] = self.mda['projection_parameters']['SSP_longitude']

        pdict['nlines'] = nlines
        pdict['ncols'] = int(self.mda['number_of_columns'])
        if (self.prologue['ImageDescription']['Level15ImageProduction']
                         ['ImageProcDirection'] == 0):
            pdict['scandir'] = 'N2S'
        else:
            pdict['scandir'] = 'S2N'

        area_naming_input_dict = {'platform_name': 'msg',
                                  'instrument_name': 'seviri',
                                  'resolution': int(dsid['resolution'])
                                  }
        area_naming = get_geos_area_naming({**area_naming_input_dict,
                                            **get_service_mode('seviri', pdict['ssp_lon'])})

        # Compute area definition for non-HRV channels:
        if dsid['name'] != 'HRV':
            pdict['loff'] = loff - nlines
            aex = self._get_area_extent(pdict)
            pdict['a_name'] = area_naming['area_id']
            pdict['a_desc'] = area_naming['description']
            pdict['p_id'] = ""
            area = get_area_definition(pdict, aex)
            self.area = area
            return self.area

        segment_number = self.mda['segment_sequence_number']

        current_first_line = ((segment_number -
                               self.mda['planned_start_segment_number'])
                              * pdict['nlines'])

        # Or, if we are processing HRV:
        pdict['a_name'] = area_naming['area_id']
        pdict['p_id'] = ""
        bounds = self.epilogue['ImageProductionStats']['ActualL15CoverageHRV'].copy()
        if self.fill_hrv:
            bounds['UpperEastColumnActual'] = 1
            bounds['UpperWestColumnActual'] = HRV_NUM_COLUMNS
            bounds['LowerEastColumnActual'] = 1
            bounds['LowerWestColumnActual'] = HRV_NUM_COLUMNS
            pdict['ncols'] = HRV_NUM_COLUMNS

        upper_south_line = bounds[
            'LowerNorthLineActual'] - current_first_line - 1
        upper_south_line = min(max(upper_south_line, 0), pdict['nlines'])
        lower_coff = (5566 - bounds['LowerEastColumnActual'] + 1)
        upper_coff = (5566 - bounds['UpperEastColumnActual'] + 1)

        # First we look at the lower window
        pdict['nlines'] = upper_south_line
        pdict['loff'] = loff - upper_south_line
        pdict['coff'] = lower_coff
        pdict['a_desc'] = area_naming['description']
        lower_area_extent = self._get_area_extent(pdict)
        lower_area = get_area_definition(pdict, lower_area_extent)

        # Now the upper window
        pdict['nlines'] = nlines - upper_south_line
        pdict['loff'] = loff - pdict['nlines'] - upper_south_line
        pdict['coff'] = upper_coff
        pdict['a_desc'] = area_naming['description']
        upper_area_extent = self._get_area_extent(pdict)
        upper_area = get_area_definition(pdict, upper_area_extent)

        area = geometry.StackedAreaDefinition(lower_area, upper_area)

        self.area = area.squeeze()
        return self.area

    def get_dataset(self, key, info):
        """Get the dataset."""
        res = super(HRITMSGFileHandler, self).get_dataset(key, info)
        res = self.calibrate(res, key['calibration'])
        if key['name'] == 'HRV' and self.fill_hrv:
            res = self.pad_hrv_data(res)
        self._update_attrs(res, info)
        self._add_scanline_acq_time(res)
        return res

    def pad_hrv_data(self, res):
        """Add empty pixels around the HRV."""
        logger.debug('Padding HRV data to full disk')
        nlines = int(self.mda['number_of_lines'])

        segment_number = self.mda['segment_sequence_number']

        current_first_line = (segment_number
                              - self.mda['planned_start_segment_number']) * nlines
        bounds = self.epilogue['ImageProductionStats']['ActualL15CoverageHRV']

        upper_south_line = bounds[
          'LowerNorthLineActual'] - current_first_line - 1
        upper_south_line = min(max(upper_south_line, 0), nlines)

        data_list = list()
        if upper_south_line > 0:
            # we have some of the lower window
            data_lower = pad_data_horizontally(res[:upper_south_line, :].data,
                                               (upper_south_line, HRV_NUM_COLUMNS),
                                               bounds['LowerEastColumnActual'],
                                               bounds['LowerWestColumnActual'])
            data_list.append(data_lower)

        if upper_south_line < nlines:
            # we have some of the upper window
            data_upper = pad_data_horizontally(res[upper_south_line:, :].data,
                                               (nlines - upper_south_line, HRV_NUM_COLUMNS),
                                               bounds['UpperEastColumnActual'],
                                               bounds['UpperWestColumnActual'])
            data_list.append(data_upper)
        return xr.DataArray(da.vstack(data_list), dims=('y', 'x'), attrs=res.attrs.copy())

    def calibrate(self, data, calibration):
        """Calibrate the data."""
        tic = datetime.now()
        calib = SEVIRICalibrationHandler(
            platform_id=self.platform_id,
            channel_name=self.channel_name,
            coefs=self._get_calib_coefs(self.channel_name),
            calib_mode=self.calib_mode,
            scan_time=self.start_time
        )
        res = calib.calibrate(data, calibration)
        if calibration in ['radiance', 'reflectance', 'brightness_temperature']:
            res = self._mask_bad_quality(res)
        logger.debug("Calibration time " + str(datetime.now() - tic))
        return res

    def _mask_bad_quality(self, data):
        """Mask scanlines with bad quality."""
        # Based on missing (2) or corrupted (3) data
        line_mask = self.mda['image_segment_line_quality']['line_validity'] >= 2
        line_mask &= self.mda['image_segment_line_quality']['line_validity'] <= 3
        # Do not use (4)
        line_mask &= self.mda['image_segment_line_quality']['line_radiometric_quality'] == 4
        line_mask &= self.mda['image_segment_line_quality']['line_geometric_quality'] == 4
        data *= np.choose(line_mask, [1, np.nan])[:, np.newaxis].astype(np.float32)
        return data

    def _get_raw_mda(self):
        """Compile raw metadata to be included in the dataset attributes."""
        # Metadata from segment header (excluding items which vary among the different segments)
        raw_mda = copy.deepcopy(self.mda)
        for key in ('image_segment_line_quality', 'segment_sequence_number', 'annotation_header', 'loff'):
            raw_mda.pop(key, None)

        # Metadata from prologue and epilogue (large arrays removed)
        raw_mda.update(self.prologue_.reduce(self.mda_max_array_size))
        raw_mda.update(self.epilogue_.reduce(self.mda_max_array_size))

        return raw_mda

    def _add_scanline_acq_time(self, dataset):
        """Add scanline acquisition time to the given dataset."""
        tline = self.mda['image_segment_line_quality']['line_mean_acquisition']
        acq_time = get_cds_time(days=tline['days'], msecs=tline['milliseconds'])
        add_scanline_acq_time(dataset, acq_time)

    def _update_attrs(self, res, info):
        """Update dataset attributes."""
        res.attrs['units'] = info['units']
        res.attrs['wavelength'] = info['wavelength']
        res.attrs['standard_name'] = info['standard_name']
        res.attrs['platform_name'] = self.platform_name
        res.attrs['sensor'] = 'seviri'
        res.attrs['satellite_longitude'] = self.mda[
            'projection_parameters']['SSP_longitude']
        res.attrs['satellite_latitude'] = self.mda[
            'projection_parameters']['SSP_latitude']
        res.attrs['satellite_altitude'] = self.mda['projection_parameters']['h']
        res.attrs['orbital_parameters'] = {
            'projection_longitude': self.mda['projection_parameters']['SSP_longitude'],
            'projection_latitude': self.mda['projection_parameters']['SSP_latitude'],
            'projection_altitude': self.mda['projection_parameters']['h']}
        res.attrs['orbital_parameters'].update(self.mda['orbital_parameters'])
        res.attrs['georef_offset_corrected'] = self.mda['offset_corrected']
        res.attrs['raw_metadata'] = self._get_raw_mda()

    def _get_calib_coefs(self, channel_name):
        """Get coefficients for calibration from counts to radiance."""
        band_idx = self.mda['spectral_channel_id'] - 1
        coefs_nominal = self.prologue["RadiometricProcessing"][
            "Level15ImageCalibration"]
        coefs_gsics = self.prologue["RadiometricProcessing"]['MPEFCalFeedback']
        radiance_types = self.prologue['ImageDescription'][
                'Level15ImageProduction']['PlannedChanProcessing']
        return create_coef_dict(
            coefs_nominal=(
                coefs_nominal['CalSlope'][band_idx],
                coefs_nominal['CalOffset'][band_idx]
            ),
            coefs_gsics=(
                coefs_gsics['GSICSCalCoeff'][band_idx],
                coefs_gsics['GSICSOffsetCount'][band_idx]
            ),
            ext_coefs=self.ext_calib_coefs.get(channel_name, {}),
            radiance_type=radiance_types[band_idx]
        )


def pad_data(data, final_size, east_bound, west_bound):
    """Pad the data given east and west bounds and the desired size."""
    nlines = final_size[0]
    if west_bound - east_bound != data.shape[1] - 1:
        raise IndexError('East and west bounds do not match data shape')
    padding_east = da.zeros((nlines, east_bound - 1),
                            dtype=data.dtype, chunks=CHUNK_SIZE)
    padding_west = da.zeros((nlines, (final_size[1] - west_bound)),
                            dtype=data.dtype, chunks=CHUNK_SIZE)
    if np.issubdtype(data.dtype, np.floating):
        padding_east = padding_east * np.nan
        padding_west = padding_west * np.nan
    return np.hstack((padding_east, data, padding_west))<|MERGE_RESOLUTION|>--- conflicted
+++ resolved
@@ -138,19 +138,11 @@
 from satpy.readers.hrit_base import (HRITFileHandler, ancillary_text,
                                      annotation_header, base_hdr_map,
                                      image_data_function)
-<<<<<<< HEAD
-from satpy.readers.seviri_base import (CALIB, CHANNEL_NAMES, SATNUM,
-                                       VIS_CHANNELS, SEVIRICalibrationHandler,
-                                       get_cds_time, add_scanline_acq_time,
-                                       SatelliteLocatorFactory,
-                                       NoValidOrbitParams)
-=======
-
-from satpy.readers.seviri_base import (CHANNEL_NAMES, SATNUM,
-                                       SEVIRICalibrationHandler,
-                                       chebyshev, get_cds_time, HRV_NUM_COLUMNS,
-                                       pad_data_horizontally, create_coef_dict)
->>>>>>> d7fbbdf0
+from satpy.readers.seviri_base import (
+    CHANNEL_NAMES, SATNUM, SEVIRICalibrationHandler, get_cds_time,
+    HRV_NUM_COLUMNS, pad_data_horizontally, create_coef_dict,
+    SatelliteLocatorFactory, NoValidOrbitParams, add_scanline_acq_time
+)
 from satpy.readers.seviri_l1b_native_hdr import (hrit_epilogue, hrit_prologue,
                                                  impf_configuration)
 from satpy.readers._geos_area import get_area_extent, get_area_definition, get_geos_area_naming
