--- conflicted
+++ resolved
@@ -367,16 +367,11 @@
         for config_file in decision_dict:
             if os.path.isfile(config_file):
                 with open(config_file) as fd:
-<<<<<<< HEAD
-                    conf = recursive_dict_update(
-                        conf, yaml.load(fd)[self.prefix])
-=======
                     enhancement_section = yaml.load(fd).get(self.prefix, {})
                     if not enhancement_section:
                         LOG.debug("Config '{}' has no '{}' section or it is empty".format(config_file, self.prefix))
                         continue
                     conf = recursive_dict_update(conf, enhancement_section)
->>>>>>> c795cc4b
             elif isinstance(config_file, dict):
                 conf = recursive_dict_update(conf, config_file)
             else:
