--- conflicted
+++ resolved
@@ -38,11 +38,7 @@
                                       test_nc_slstr, test_olci_nc,
                                       test_viirs_edr_flood, test_nwcsaf_nc,
                                       test_seviri_l1b_hrit, test_sar_c_safe,
-<<<<<<< HEAD
-                                      test_safe_sar_l2_ocn)
-=======
-                                      test_modis_l1b)
->>>>>>> fb39c41c
+                                      test_modis_l1b, test_safe_sar_l2_ocn)
 
 
 if sys.version_info < (2, 7):
@@ -85,10 +81,7 @@
     mysuite.addTests(test_nwcsaf_nc.suite())
     mysuite.addTests(test_seviri_l1b_hrit.suite())
     mysuite.addTests(test_sar_c_safe.suite())
-<<<<<<< HEAD
+    mysuite.addTests(test_modis_l1b.suite())
     mysuite.addTests(test_safe_sar_l2_ocn.suite())
-=======
-    mysuite.addTests(test_modis_l1b.suite())
->>>>>>> fb39c41c
 
     return mysuite