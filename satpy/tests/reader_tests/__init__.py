#!/usr/bin/env python
# -*- coding: utf-8 -*-
# Copyright (c) 2017-2018 Satpy developers
#
# This file is part of satpy.
#
# satpy is free software: you can redistribute it and/or modify it under the
# terms of the GNU General Public License as published by the Free Software
# Foundation, either version 3 of the License, or (at your option) any later
# version.
#
# satpy is distributed in the hope that it will be useful, but WITHOUT ANY
# WARRANTY; without even the implied warranty of MERCHANTABILITY or FITNESS FOR
# A PARTICULAR PURPOSE.  See the GNU General Public License for more details.
#
# You should have received a copy of the GNU General Public License along with
# satpy.  If not, see <http://www.gnu.org/licenses/>.
"""The reader tests package."""

import sys

from satpy.tests.reader_tests import (test_abi_l1b, test_agri_l1, test_hrit_base,
                                      test_viirs_sdr, test_viirs_l1b, test_virr_l1b,
                                      test_seviri_l1b_native, test_seviri_base,
                                      test_hdf5_utils, test_netcdf_utils,
                                      test_hdf4_utils, test_utils,
                                      test_acspo, test_amsr2_l1b,
                                      test_omps_edr, test_nucaps, test_geocat,
                                      test_seviri_l1b_calibration, test_clavrx,
                                      test_grib, test_goes_imager_hrit, test_ahi_hsd,
                                      test_iasi_l2, test_generic_image,
                                      test_scmi, test_ahi_hrit, test_goes_imager_nc,
                                      test_nc_slstr, test_olci_nc,
                                      test_viirs_edr_flood, test_nwcsaf_nc,
                                      test_seviri_l1b_hrit, test_sar_c_safe,
                                      test_safe_sar_l2_ocn, test_viirs_edr_active_fires,
                                      test_hdfeos_base, test_modis_l2,
                                      test_electrol_hrit, test_mersi2_l1b,
                                      test_avhrr_l1b_gaclac, test_vaisala_gld360,
                                      test_fci_l1c_fdhsi, test_tropomi_l2,
<<<<<<< HEAD
                                      test_hsaf_grib, test_nwcsaf_msg)

=======
                                      test_hsaf_grib, test_abi_l2_nc, test_eum_base,
                                      test_ami_l1b, test_viirs_compact, test_seviri_l2_bufr)
>>>>>>> e958d7d9

if sys.version_info < (2, 7):
    import unittest2 as unittest
else:
    import unittest


def suite():
    """Test suite for all reader tests."""
    mysuite = unittest.TestSuite()
    mysuite.addTests(test_abi_l1b.suite())
    mysuite.addTests(test_agri_l1.suite())
    mysuite.addTests(test_viirs_sdr.suite())
    mysuite.addTests(test_viirs_l1b.suite())
    mysuite.addTests(test_virr_l1b.suite())
    mysuite.addTests(test_hrit_base.suite())
    mysuite.addTests(test_seviri_l1b_native.suite())
    mysuite.addTests(test_seviri_base.suite())
    mysuite.addTests(test_hdf4_utils.suite())
    mysuite.addTests(test_hdf5_utils.suite())
    mysuite.addTests(test_netcdf_utils.suite())
    mysuite.addTests(test_utils.suite())
    mysuite.addTests(test_acspo.suite())
    mysuite.addTests(test_amsr2_l1b.suite())
    mysuite.addTests(test_omps_edr.suite())
    mysuite.addTests(test_nucaps.suite())
    mysuite.addTests(test_geocat.suite())
    mysuite.addTests(test_olci_nc.suite())
    mysuite.addTests(test_seviri_l1b_calibration.suite())
    mysuite.addTests(test_clavrx.suite())
    mysuite.addTests(test_grib.suite())
    mysuite.addTests(test_goes_imager_hrit.suite())
    mysuite.addTests(test_ahi_hsd.suite())
    mysuite.addTests(test_iasi_l2.suite())
    mysuite.addTests(test_generic_image.suite())
    mysuite.addTests(test_scmi.suite())
    mysuite.addTests(test_viirs_edr_flood.suite())
    mysuite.addTests(test_ahi_hrit.suite())
    mysuite.addTests(test_goes_imager_nc.suite())
    mysuite.addTests(test_nc_slstr.suite())
    mysuite.addTests(test_nwcsaf_nc.suite())
    mysuite.addTests(test_seviri_l1b_hrit.suite())
    mysuite.addTests(test_sar_c_safe.suite())
    mysuite.addTests(test_viirs_edr_active_fires.suite())
    mysuite.addTests(test_safe_sar_l2_ocn.suite())
    mysuite.addTests(test_hdfeos_base.suite())
    mysuite.addTests(test_modis_l2.suite())
    mysuite.addTests(test_electrol_hrit.suite())
    mysuite.addTests(test_mersi2_l1b.suite())
    mysuite.addTests(test_avhrr_l1b_gaclac.suite())
    mysuite.addTests(test_vaisala_gld360.suite())
    mysuite.addTests(test_fci_l1c_fdhsi.suite())
    mysuite.addTests(test_abi_l2_nc.suite())
    mysuite.addTests(test_tropomi_l2.suite())
    mysuite.addTests(test_hsaf_grib.suite())
<<<<<<< HEAD
    mysuite.addTests(test_nwcsaf_msg.suite())
=======
    mysuite.addTests(test_eum_base.suite())
    mysuite.addTests(test_viirs_compact.suite())
    mysuite.addTests(test_ami_l1b.suite())
    mysuite.addTests(test_seviri_l2_bufr.suite())
>>>>>>> e958d7d9

    return mysuite<|MERGE_RESOLUTION|>--- conflicted
+++ resolved
@@ -38,13 +38,9 @@
                                       test_electrol_hrit, test_mersi2_l1b,
                                       test_avhrr_l1b_gaclac, test_vaisala_gld360,
                                       test_fci_l1c_fdhsi, test_tropomi_l2,
-<<<<<<< HEAD
-                                      test_hsaf_grib, test_nwcsaf_msg)
-
-=======
                                       test_hsaf_grib, test_abi_l2_nc, test_eum_base,
-                                      test_ami_l1b, test_viirs_compact, test_seviri_l2_bufr)
->>>>>>> e958d7d9
+                                      test_ami_l1b, test_viirs_compact, test_seviri_l2_bufr,
+                                      test_nwcsaf_msg)
 
 if sys.version_info < (2, 7):
     import unittest2 as unittest
@@ -100,13 +96,10 @@
     mysuite.addTests(test_abi_l2_nc.suite())
     mysuite.addTests(test_tropomi_l2.suite())
     mysuite.addTests(test_hsaf_grib.suite())
-<<<<<<< HEAD
-    mysuite.addTests(test_nwcsaf_msg.suite())
-=======
     mysuite.addTests(test_eum_base.suite())
     mysuite.addTests(test_viirs_compact.suite())
     mysuite.addTests(test_ami_l1b.suite())
     mysuite.addTests(test_seviri_l2_bufr.suite())
->>>>>>> e958d7d9
+    mysuite.addTests(test_nwcsaf_msg.suite())
 
     return mysuite