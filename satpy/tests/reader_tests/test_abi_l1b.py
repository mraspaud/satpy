--- conflicted
+++ resolved
@@ -165,12 +165,6 @@
                'platform_name': 'GOES-16',
                'platform_shortname': 'G16',
                'production_site': None,
-<<<<<<< HEAD
-=======
-               'satellite_altitude': 35786020.,
-               'satellite_latitude': 0.0,
-               'satellite_longitude': -89.5,
->>>>>>> 30073913
                'scan_mode': 'M3',
                'scene_abbr': 'C',
                'scene_id': None,
