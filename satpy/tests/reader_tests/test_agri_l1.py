--- conflicted
+++ resolved
@@ -273,9 +273,6 @@
         """Stop wrapping the HDF5 file handler."""
         self.p.stop()
 
-<<<<<<< HEAD
-    def test_agri_channels_are_loaded_with_right_resolution(self):
-=======
     def test_times_correct(self):
         """Test that the reader handles the two possible time formats correctly."""
         reader = self._create_reader_for_resolutions(1000)
@@ -284,7 +281,6 @@
         np.testing.assert_almost_equal(reader.start_time.microsecond, 0)
 
     def test_fy4a_channels_are_loaded_with_right_resolution(self):
->>>>>>> b87f47fd
         """Test all channels are loaded with the right resolution."""
         reader = self._create_reader_for_resolutions(*RESOLUTION_LIST)
 
