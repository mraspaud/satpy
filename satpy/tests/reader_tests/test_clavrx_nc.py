--- conflicted
+++ resolved
@@ -40,19 +40,15 @@
 DEFAULT_LAT_DATA = np.repeat([DEFAULT_LAT_DATA], DEFAULT_FILE_SHAPE[0], axis=0)
 DEFAULT_LON_DATA = np.linspace(5, 45, DEFAULT_FILE_SHAPE[1]).astype(DEFAULT_FILE_DTYPE)
 DEFAULT_LON_DATA = np.repeat([DEFAULT_LON_DATA], DEFAULT_FILE_SHAPE[0], axis=0)
-<<<<<<< HEAD
 L1B_FILE = 'clavrx_OR_ABI-L1b-RadC-M6C01_G16_s20231021601173'
 ABI_FILE = f'{L1B_FILE}.level2.nc'
 FILL_VALUE = -32768
-=======
-AHI_FILE = "clavrx_H08_20210603_1500_B01_FLDK_R.level2.nc"
->>>>>>> bca22b4f
+
 
 
 def fake_test_content(filename, **kwargs):
     """Mimic reader input file content."""
     attrs = {
-<<<<<<< HEAD
         'platform': 'G16',
         'sensor': 'ABI',
         # this is a Level 2 file that came from a L1B file
@@ -99,58 +95,10 @@
                                     'add_offset': 59.,
                                     'units': '%',
                                     'valid_range': [-32767, 32767],
-=======
-        "platform": "HIM8",
-        "sensor": "AHI",
-        # this is a Level 2 file that came from a L1B file
-        "L1B": "clavrx_H08_20210603_1500_B01_FLDK_R",
-    }
-
-    longitude = xr.DataArray(DEFAULT_LON_DATA,
-                             dims=("scan_lines_along_track_direction",
-                                   "pixel_elements_along_scan_direction"),
-                             attrs={"_FillValue": np.nan,
-                                    "scale_factor": 1.,
-                                    "add_offset": 0.,
-                                    "standard_name": "longitude",
-                                    "units": "degrees_east"
-                                    })
-
-    latitude = xr.DataArray(DEFAULT_LAT_DATA,
-                            dims=("scan_lines_along_track_direction",
-                                  "pixel_elements_along_scan_direction"),
-                            attrs={"_FillValue": np.nan,
-                                   "scale_factor": 1.,
-                                   "add_offset": 0.,
-                                   "standard_name": "latitude",
-                                   "units": "degrees_south"
-                                   })
-
-    variable1 = xr.DataArray(DEFAULT_FILE_DATA.astype(np.float32),
-                             dims=("scan_lines_along_track_direction",
-                                   "pixel_elements_along_scan_direction"),
-                             attrs={"_FillValue": np.nan,
-                                    "scale_factor": 1.,
-                                    "add_offset": 0.,
-                                    "units": "1",
-                                    "valid_range": [-32767, 32767],
-                                    })
-
-    # data with fill values
-    variable2 = xr.DataArray(DEFAULT_FILE_DATA.astype(np.float32),
-                             dims=("scan_lines_along_track_direction",
-                                   "pixel_elements_along_scan_direction"),
-                             attrs={"_FillValue": np.nan,
-                                    "scale_factor": 1.,
-                                    "add_offset": 0.,
-                                    "units": "1",
-                                    "valid_range": [-32767, 32767],
->>>>>>> bca22b4f
                                     })
     variable2 = variable2.where(variable2 % 2 != 0, FILL_VALUE)
 
     # category
-<<<<<<< HEAD
     var_flags = xr.DataArray(DEFAULT_FILE_FLAGS.astype(np.int8),
                              dims=('scan_lines_along_track_direction',
                                    'pixel_elements_along_scan_direction'),
@@ -158,15 +106,6 @@
                                     '_FillValue': -127,
                                     'units': '1',
                                     'flag_values': [0, 1, 2, 3]})
-=======
-    variable3 = xr.DataArray(DEFAULT_FILE_FLAGS,
-                             dims=("scan_lines_along_track_direction",
-                                   "pixel_elements_along_scan_direction"),
-                             attrs={"SCALED": 0,
-                                    "_FillValue": -127,
-                                    "units": "1",
-                                    "flag_values": [0, 1, 2, 3]})
->>>>>>> bca22b4f
 
     out_of_range_flags = xr.DataArray(DEFAULT_FILE_FLAGS_BEYOND_FILL.astype(np.int8),
                                       dims=('scan_lines_along_track_direction',
@@ -177,20 +116,12 @@
                                              'flag_values': [0, 1, 2, 3]})
 
     ds_vars = {
-<<<<<<< HEAD
         'longitude': longitude,
         'latitude': latitude,
         'variable1': variable1,
         'refl_0_65um_nom': variable2,
         'var_flags': var_flags,
         'out_of_range_flags': out_of_range_flags,
-=======
-        "longitude": longitude,
-        "latitude": latitude,
-        "variable1": variable1,
-        "variable2": variable2,
-        "variable3": variable3
->>>>>>> bca22b4f
     }
 
     ds = xr.Dataset(ds_vars, attrs=attrs)
@@ -215,12 +146,7 @@
     )
     def test_reader_creation(self, filenames, expected_loadables):
         """Test basic initialization."""
-<<<<<<< HEAD
         with mock.patch('satpy.readers.clavrx.xr.open_dataset') as od:
-=======
-        from satpy.readers import load_reader
-        with mock.patch("satpy.readers.clavrx.xr.open_dataset") as od:
->>>>>>> bca22b4f
             od.side_effect = fake_test_content
             r = load_reader(self.reader_configs)
             loadables = r.select_files_from_pathnames(filenames)
@@ -231,12 +157,8 @@
 
     @pytest.mark.parametrize(
         ("filenames", "expected_datasets"),
-<<<<<<< HEAD
         [([ABI_FILE], ['variable1', 'refl_0_65um_nom', 'C02', 'var_flags',
                        'out_of_range_flags', 'longitude', 'latitude']), ]
-=======
-        [([AHI_FILE], ["variable1", "variable2", "variable3"]), ]
->>>>>>> bca22b4f
     )
     def test_available_datasets(self, filenames, expected_datasets):
         """Test that variables are dynamically discovered."""
@@ -252,37 +174,20 @@
 
     @pytest.mark.parametrize(
         ("filenames", "loadable_ids"),
-<<<<<<< HEAD
         [([ABI_FILE], ['variable1', 'refl_0_65um_nom', 'var_flags', 'out_of_range_flags']), ]
     )
     def test_load_all_new_donor(self, filenames, loadable_ids):
         """Test loading all test datasets with new donor."""
         with mock.patch('satpy.readers.clavrx.xr.open_dataset') as od:
-=======
-        [([AHI_FILE], ["variable1", "variable2", "variable3"]), ]
-    )
-    def test_load_all_new_donor(self, filenames, loadable_ids):
-        """Test loading all test datasets with new donor."""
-        from satpy.readers import load_reader
-        with mock.patch("satpy.readers.clavrx.xr.open_dataset") as od:
->>>>>>> bca22b4f
-            od.side_effect = fake_test_content
-            r = load_reader(self.reader_configs)
-            loadables = r.select_files_from_pathnames(filenames)
-            r.create_filehandlers(loadables)
-<<<<<<< HEAD
+            od.side_effect = fake_test_content
+            r = load_reader(self.reader_configs)
+            loadables = r.select_files_from_pathnames(filenames)
+            r.create_filehandlers(loadables)
             with mock.patch('satpy.readers.clavrx.glob') as g, \
                     mock.patch('satpy.readers.clavrx.netCDF4.Dataset') as d:
                 g.return_value = ['fake_donor.nc']
                 x = np.linspace(-0.1518, 0.1518, DEFAULT_FILE_SHAPE[1])
                 y = np.linspace(0.1518, -0.1518, DEFAULT_FILE_SHAPE[0])
-=======
-            with mock.patch("satpy.readers.clavrx.glob") as g, \
-                 mock.patch("satpy.readers.clavrx.netCDF4.Dataset") as d:
-                g.return_value = ["fake_donor.nc"]
-                x = np.linspace(-0.1518, 0.1518, 300)
-                y = np.linspace(0.1518, -0.1518, 10)
->>>>>>> bca22b4f
                 proj = mock.Mock(
                     semi_major_axis=6378137,
                     semi_minor_axis=6356752.3142,
@@ -319,7 +224,6 @@
                 assert "_FillValue" not in datasets["C02"].attrs
 
                 for v in datasets.values():
-<<<<<<< HEAD
                     assert isinstance(v.area, AreaDefinition)
                     assert v.platform_name == 'GOES-16'
                     assert v.sensor == 'abi'
@@ -417,20 +321,4 @@
 
             with mock.patch("satpy.readers.clavrx._scale_data", wraps=_scale_data) as scale_data2:
                 r.load(ds_no_scale)
-                scale_data2.assert_not_called()
-=======
-                    assert "calibration" not in v.attrs
-                    assert v.attrs["units"] == "1"
-                    assert isinstance(v.attrs["area"], AreaDefinition)
-                    assert v.attrs["platform_name"] == "himawari8"
-                    assert v.attrs["sensor"] == "ahi"
-                    assert "rows_per_scan" not in v.coords.get("longitude").attrs
-                    if v.attrs["name"] in ["variable1", "variable2"]:
-                        assert isinstance(v.attrs["valid_range"], list)
-                        assert v.dtype == np.float32
-                        assert "_FillValue" not in v.attrs.keys()
-                    else:
-                        assert (datasets["variable3"].attrs.get("flag_meanings")) is not None
-                        assert (datasets["variable3"].attrs.get("flag_meanings") == "<flag_meanings_unknown>")
-                        assert np.issubdtype(v.dtype, np.integer)
->>>>>>> bca22b4f
+                scale_data2.assert_not_called()