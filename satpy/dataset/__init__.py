--- conflicted
+++ resolved
@@ -17,16 +17,9 @@
 # satpy.  If not, see <http://www.gnu.org/licenses/>.
 """Classes and functions related to data identification and querying."""
 
-<<<<<<< HEAD
+from .anc_vars import dataset_walker, replace_anc  # noqa
+from .data_dict import DatasetDict, get_key  # noqa
 from .dataid import (  # noqa
     DataID, DataQuery, ModifierTuple, WavelengthRange, create_filtered_query
 )
-from .data_dict import get_key, DatasetDict  # noqa
-from .metadata import combine_metadata  # noqa
-from .anc_vars import dataset_walker, replace_anc  # noqa
-=======
-from .anc_vars import dataset_walker, replace_anc  # noqa
-from .data_dict import DatasetDict, get_key  # noqa
-from .dataid import DataID, DataQuery, ModifierTuple, create_filtered_query  # noqa
-from .metadata import combine_metadata  # noqa
->>>>>>> c34aebcd
+from .metadata import combine_metadata  # noqa